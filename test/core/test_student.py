import core
from base.logger import logger
import core.student
import asyncio
import cluster
import uuid

from .. import RUNNER, AsyncTestCase

LOGGER = logger(__spec__, __file__)


def setUpModule() -> None:
    from .. import setup_test, ainit_core

    setup_test(__name__)
    RUNNER.run(ainit_core())


def tearDownModule() -> None:
    return


class TableTest(AsyncTestCase):
    @classmethod
    def setUpClass(cls) -> None:
        return

    @classmethod
    def tearDownClass(cls) -> None:
        return

    def setUp(self) -> None:
        return

    def tearDown(self) -> None:
        return

    async def test_create_and_delete(self):
        from core.student import TABLE, Student, UserInfo

        stu = Student(
            sid="22335009",
            pwd_hash="1234567890abcdef",
            user_info=UserInfo(name="Haoquan Chen", mail="chenhq79@mail2.sysu.edu.cn"),
            codespace=core.student.CodespaceInfo(),
        )

        self.assertTrue(await TABLE.create(stu))
        LOGGER.info("Created student record: %s", stu)
        read_stu = await TABLE.read(stu.sid)
        LOGGER.info("Read student record: %s", read_stu)
        self.assertEqual(stu.sid, read_stu.sid)

        self.assertTrue(await TABLE.delete(stu.sid))
        LOGGER.info("Deleted student record: %s", stu.sid)

    async def test_check_password(self):
        from core.student import TABLE, Student, UserInfo
        from werkzeug.security import generate_password_hash

        # 创建测试学生，设置明文密码为"test_password"
        test_password = "test_password"
        pwd_hash = generate_password_hash(test_password)

        stu = Student(
            sid="22335010",
            pwd_hash=pwd_hash,
            user_info=UserInfo(name="Test User", mail="test@example.com"),
            codespace=core.student.CodespaceInfo(),
        )

        # 创建学生记录
        self.assertTrue(await TABLE.create(stu))
        LOGGER.info("Created test student for password check: %s", stu.sid)

        # 测试密码验证成功的情况
        self.assertTrue(await TABLE.check_password(stu.sid, test_password))
        LOGGER.info("Password check succeeded for correct password")

        # 测试密码验证失败的情况
        self.assertFalse(await TABLE.check_password(stu.sid, "wrong_password"))
        LOGGER.info("Password check failed for incorrect password")

        # 测试不存在的学生ID
        self.assertFalse(await TABLE.check_password("non_existent_sid", test_password))
        LOGGER.info("Password check failed for non-existent student")

        # 清理测试数据
        await TABLE.delete(stu.sid)
        LOGGER.info("Deleted test student: %s", stu.sid)

    async def test_get_user_info(self):
        from core.student import TABLE, Student, UserInfo

        # 创建测试学生
        test_name = "Test User"
        test_mail = "test@example.com"

        stu = Student(
            sid="22335011",
            pwd_hash="test_hash",
            user_info=UserInfo(name=test_name, mail=test_mail),
            codespace=core.student.CodespaceInfo(),
        )

        # 创建学生记录
        self.assertTrue(await TABLE.create(stu))
        LOGGER.info("Created test student for user info test: %s", stu.sid)

        # 获取并验证用户信息
        user_info = await TABLE.get_user_info(stu.sid)
        self.assertEqual(user_info.name, test_name)
        self.assertEqual(user_info.mail, test_mail)
        LOGGER.info("Successfully retrieved user info: %s", user_info)

        # 测试不存在的学生ID
        non_existent_info = await TABLE.get_user_info("non_existent_sid")
        self.assertEqual(non_existent_info.name, "")
        self.assertEqual(non_existent_info.mail, "")
        LOGGER.info("Retrieved empty user info for non-existent student")

        # 清理测试数据
        await TABLE.delete(stu.sid)
        LOGGER.info("Deleted test student: %s", stu.sid)

    async def test_set_user_info(self):
        from core.student import TABLE, Student, UserInfo, StudentNotFoundError

        # 创建测试学生
        stu = Student(
            sid="22335012",
            pwd_hash="test_hash",
            user_info=UserInfo(name="Initial Name", mail="initial@example.com"),
            codespace=core.student.CodespaceInfo(),
        )

        # 创建学生记录
        self.assertTrue(await TABLE.create(stu))
        LOGGER.info("Created test student for set user info test: %s", stu.sid)

        # 更新用户信息
        new_name = "Updated Name"
        new_mail = "updated@example.com"
        new_info = UserInfo(name=new_name, mail=new_mail)

        await TABLE.set_user_info(stu.sid, new_info)
        LOGGER.info("Updated user info for student: %s", stu.sid)

        # 验证更新是否成功
        updated_info = await TABLE.get_user_info(stu.sid)
        self.assertEqual(updated_info.name, new_name)
        self.assertEqual(updated_info.mail, new_mail)
        LOGGER.info("Successfully verified updated user info: %s", updated_info)

        # 测试更新不存在的学生信息
        with self.assertRaises(StudentNotFoundError):
            await TABLE.set_user_info("non_existent_sid", new_info)
        LOGGER.info("Correctly raised exception for non-existent student")

        # 清理测试数据
        await TABLE.delete(stu.sid)
        LOGGER.info("Deleted test student: %s", stu.sid)


# 集群接口打桩类
class ClusterStub:
    """集群接口打桩类，用于控制测试中的集群行为"""

    def __init__(self):
        """初始化打桩器"""
        self.original_cluster = None
        self.active_stubs = {}
        self._patchers = []
        self.reset_all()

    def reset_all(self):
        """重置所有桩配置"""
        self.active_stubs = {
            "submit_job": None,
            "get_job_status": None,
            "get_job_info": None,
            "delete_job": None,
            "get_service_url": None,
            "allocate_resources": None,
            "cleanup_resources": None,
        }

    def setup(self):
        """设置打桩，替换core.CLUSTER中的方法"""
        # 获取原始集群对象引用
        from core import CLUSTER

        self.original_cluster = CLUSTER

        # 应用所有配置的桩
        for method_name, stub_config in self.active_stubs.items():
            if stub_config is not None:
                self._apply_stub(method_name, stub_config)

    def teardown(self):
        """清理所有打桩"""
        # 停止所有patchers
        for patcher in self._patchers:
            patcher.stop()
        self._patchers = []

        # 重置桩配置
        self.reset_all()

    def _apply_stub(self, method_name, stub_config):
        """应用单个方法的打桩"""
        from core import CLUSTER
        from unittest.mock import AsyncMock

        target_method = getattr(CLUSTER, method_name)

        # 确定要模拟的行为
        if callable(stub_config):
            # 如果是自定义函数，使用它
            mock_impl = AsyncMock(side_effect=stub_config)
        elif isinstance(stub_config, Exception):
            # 如果是异常，让方法抛出该异常
            mock_impl = AsyncMock(side_effect=stub_config)
        else:
            # 否则作为返回值
            mock_impl = AsyncMock(return_value=stub_config)

        # 创建并启动patcher
        import unittest.mock as mock

        patcher = mock.patch.object(CLUSTER, method_name, mock_impl)
        mock_method = patcher.start()
        self._patchers.append(patcher)

        LOGGER.info(f"已打桩方法 {method_name}")

    def stub_method(self, method_name, behavior):
        """为指定方法配置桩行为"""
        if method_name not in self.active_stubs:
            LOGGER.warning(f"未知的方法名: {method_name}")
            return

        self.active_stubs[method_name] = behavior
        LOGGER.info(f"配置了方法 {method_name} 的桩行为")

    def stub_submit_job(self, job_info=None, exception=None):
        """配置submit_job的桩"""
        if exception:
            self.stub_method("submit_job", exception)
        else:
            # 创建默认的JobInfo返回值
            if job_info is None:
                import cluster

                job_info = cluster.JobInfo(
                    id="mock-job-id",
                    name="mock-job",
                    image="mock-image:latest",
                    ports=[],
                    env={},
                    status=cluster.JobInfo.Status.PENDING,
                    service_url="http://mock-url:8080",
                    user_id="mock-user",
                )
            self.stub_method("submit_job", job_info)

    def stub_get_job_status(self, status=None, status_sequence=None, exception=None):
        """配置get_job_status的桩"""
        if exception:
            self.stub_method("get_job_status", exception)
        elif status_sequence:
            # 创建一个迭代器，每次调用返回序列中的下一个状态
            statuses = iter(status_sequence)

            async def status_sequencer(*args, **kwargs):
                try:
                    return next(statuses)
                except StopIteration:
                    # 当序列用尽时，使用最后一个状态
                    return status_sequence[-1]

            self.stub_method("get_job_status", status_sequencer)
        else:
            # 使用固定状态
            import cluster

            status = status or cluster.JobInfo.Status.RUNNING
            self.stub_method("get_job_status", status)


# 带有ClusterStub的测试基类
class StubClusterTestCase(AsyncTestCase):
    """带有集群打桩功能的测试基类"""

    def setUp(self):
        """设置集群打桩"""
        self.use_real_k8s = False
        # 生成唯一测试ID - 使用连字符而非下划线，以符合Kubernetes命名规范
        self.test_id = f"stub-{uuid.uuid4().hex[:8]}"
        LOGGER.info(f"设置测试 {self.test_id} 的集群打桩")

        # 初始化集群打桩
        self.cluster_stub = ClusterStub()

        # 配置默认打桩行为
        self.cluster_stub.stub_get_job_status(
            status_sequence=[cluster.JobInfo.Status.PENDING]
        )

        # 应用打桩配置
        self.cluster_stub.setup()

    def tearDown(self):
        """清理集群打桩"""
        self.cluster_stub.teardown()
        LOGGER.info(f"清理测试 {self.test_id} 的集群打桩")

    async def _setup_test_student(self):
        """设置测试学生"""
        try:
            # 使用已有的test_id，不再生成新的ID
            student_id = self.test_id

            # 创建测试学生
            from core.student import (
                Student,
                CodespaceInfo,
                CodespaceStatus,
                TABLE,
                UserInfo,
            )

            student = Student(
                sid=student_id,
                pwd_hash="test_hash",
                user_info=UserInfo(
                    name=f"Test Student {student_id}", mail="test@example.com"
                ),
                codespace=CodespaceInfo(
                    status=CodespaceStatus.STOPPED,
                    url="",  # 确保URL初始值为空字符串而不是None
                    time_quota=9999,
                    time_used=0,
                ),
            )

            # 写入数据库
            await TABLE.write(student)

            # 设置配额
            from core import DB_STU

            await DB_STU.set(f"{student_id}:quota", 0)

            LOGGER.info(f"Created test student: {student_id} with quota: 0")
            return student
        except Exception as e:
            LOGGER.error(f"Failed to setup test student: {e}")
            raise

    async def _cleanup_test_student(self) -> None:
        """清理测试学生"""
        from core.student import TABLE, CODESPACE

        try:
            # 尝试停止代码空间
            try:
                await CODESPACE.stop(self.test_id)
            except Exception as e:
                LOGGER.warning(f"停止代码空间失败: {self.test_id}, {e}")

            # 删除学生记录
            await TABLE.delete(self.test_id)
            LOGGER.info(f"Cleaned up test student: {self.test_id}")

        except Exception as e:
            LOGGER.error(f"清理测试学生失败: {self.test_id}, {e}")

    async def _ensure_cleanup(self):
        """确保所有资源都被正确清理"""
        # 清理打桩
        if hasattr(self, "cluster_stub") and self.cluster_stub is not None:
            try:
                self.cluster_stub.teardown()
            except Exception as e:
                LOGGER.error(f"清理集群打桩失败: {e}")

        # 清理学生记录
        if hasattr(self, "test_id") and self.test_id:
            await self._cleanup_test_student()

            # 清理可能残留的数据库键
            from core import DB_STU

            keys = await DB_STU.keys(f"{self.test_id}:*")
            for key in keys:
                await DB_STU.delete(key)
            if keys:
                LOGGER.info(f"已清理 {len(keys)} 个与测试ID关联的数据库键")


# 使用mock集群打桩的测试案例
class MockClusterTest(StubClusterTestCase):
    """测试使用mock集群打桩的案例"""

    async def test_status_transition_sequence(self):
        """测试代码空间状态转换序列"""
        from core.student import CODESPACE, TABLE
        import cluster

        try:
            # 创建测试学生
            student = await self._setup_test_student()

            # 配置模拟的作业ID
            from core import DB_STU

            mock_job_id = f"mock-job-{self.test_id}"
            await DB_STU.set(f"{self.test_id}:job_id", mock_job_id)

            # 配置submit_job返回成功的JobInfo
            self.cluster_stub.stub_submit_job(
                job_info=cluster.JobInfo(
                    id=mock_job_id,
                    name=f"codespace-{self.test_id}",
                    image="codespace-base:latest",
                    ports=[
                        cluster.PortParams(port=8080, name="http", protocol="TCP"),
                        cluster.PortParams(port=22, name="ssh", protocol="TCP"),
                    ],
                    env={},
                    status=cluster.JobInfo.Status.PENDING,  # 初始状态为PENDING
                    service_url="",  # 空字符串而不是None
                    user_id=self.test_id,
                )
            )

            # 配置get_job_status返回状态序列
            self.cluster_stub.stub_get_job_status(
                status_sequence=[
                    cluster.JobInfo.Status.STARTING,  # 第1次调用返回STARTING
                    cluster.JobInfo.Status.STARTING,  # 第2次调用返回STARTING
                    cluster.JobInfo.Status.RUNNING,  # 第3次调用返回RUNNING
                    cluster.JobInfo.Status.RUNNING,  # 第4次及以后调用返回RUNNING
                ]
            )

            # 配置get_job_info为自定义行为，提供正确的service_url
            async def custom_job_info(job_id):
                status_index = getattr(self, "_status_call_count", 0)
                self._status_call_count = status_index + 1

                # 根据调用次数返回不同状态的JobInfo
                if status_index < 2:
                    status = cluster.JobInfo.Status.STARTING
                    url = ""
                else:
                    status = cluster.JobInfo.Status.RUNNING
                    url = f"http://localhost:8080/mock/{self.test_id}"

                return cluster.JobInfo(
                    id=mock_job_id,
                    name=f"codespace-{self.test_id}",
                    image="codespace-base:latest",
                    ports=[
                        cluster.PortParams(port=8080, name="http", protocol="TCP"),
                        cluster.PortParams(port=22, name="ssh", protocol="TCP"),
                    ],
                    env={},
                    status=status,
                    service_url=url,  # 确保在RUNNING状态下提供有效的URL
                    user_id=self.test_id,
                )

            self.cluster_stub.stub_method("get_job_info", custom_job_info)

            # 应用打桩
            self.cluster_stub.setup()
            self._status_call_count = 0  # 重置调用计数

            LOGGER.info(f"🧪 测试代码空间状态转换序列: {self.test_id}...")

            # 启动代码空间
<<<<<<< HEAD
            try:
                LOGGER.info(f"🚀 开始启动代码空间...")
                await CODESPACE.start(student.sid)
                LOGGER.info(f"✅ 代码空间启动命令已执行")
            except Exception as e:
                LOGGER.error(f"❌ 代码空间启动失败: {e}")
                self.fail(f"启动代码空间失败: {e}")

            # 读取数据库，查看状态变化
            student_db = await TABLE.read(student.sid)
            LOGGER.info(f"📊 启动后数据库状态: {student_db.codespace.status}")
            
            # 等待并检查状态
            max_retries = 10
            retry_delay = 1  # 1秒
            success = False
            
            for i in range(max_retries):
                status = await CODESPACE.get_status(student.sid)
                LOGGER.info(f"👁️ 第 {i+1} 次检查状态: {status}")
                
                # 允许的状态: running, starting, failed (因为可能失败但需要继续测试)
                if status in [cluster.JobInfo.Status.RUNNING, cluster.JobInfo.Status.STARTING]:
                    success = True
                    LOGGER.info(f"✅ 找到有效状态: {status}")
                    break
                elif status == cluster.JobInfo.Status.FAILED:
                    LOGGER.warning(f"⚠️ 代码空间状态为FAILED，但继续测试流程")
                    # 不标记为成功，但继续测试
                    break
                elif i < max_retries - 1:  # 如果不是最后一次尝试
                    LOGGER.info(f"⏳ 等待 {retry_delay} 秒后重试...")
                    await asyncio.sleep(retry_delay)
            
            LOGGER.info(f"👁️ 循环结束最终状态: {status}")
            
            # 检查URL可用性
            url_result = await CODESPACE.get_url(student.sid)
            student_db = await TABLE.read(student.sid)
            LOGGER.info(f"🔗 代码空间 URL 结果: {url_result}")
            LOGGER.info(f"📊 数据库中的URL: {student_db.codespace.url}")
            
            # 检查状态对应的URL结果
            if status == cluster.JobInfo.Status.RUNNING:
                LOGGER.info(f"✅ 状态为running，检查URL")
                # URL可以是字符串、True或False（如果服务还没准备好）
                LOGGER.info(f"当前URL值: {url_result}")
            elif status == cluster.JobInfo.Status.STARTING:
                LOGGER.info(f"✅ 状态为starting，检查URL是否为True")
                self.assertTrue(url_result == True, 
                               f"代码空间状态为starting时，URL应为True，但得到 {url_result}")
            elif status == cluster.JobInfo.Status.FAILED:
                # 失败状态下，URL可能是False
                LOGGER.info(f"⚠️ 代码空间状态为FAILED，URL检查已跳过")
            
            # 停止代码空间
            LOGGER.info(f"🛑 停止代码空间...")
            await CODESPACE.stop(student.sid)
            
            # 检查停止后状态
            status_after_stop = await CODESPACE.get_status(student.sid)
            LOGGER.info(f"👁️ 停止后状态: {status_after_stop}")
            self.assertEqual(status_after_stop, cluster.JobInfo.Status.STOPPED)
            
            # 清理
            LOGGER.info(f"🧹 开始清理测试资源...")
            await self._ensure_cleanup()
            LOGGER.info(f"✅ 测试清理完成")
            LOGGER.info(f"======= 测试结束 =======")
            
=======
            await CODESPACE.start(self.test_id)
            LOGGER.info("✅ 代码空间启动命令已执行")

            # 检查数据库中的初始状态
            student_db = await TABLE.read(self.test_id)
            LOGGER.info(f"👁️ 启动后数据库状态: {student_db.codespace.status}")
            self.assertEqual(
                "running",
                student_db.codespace.status,
                "启动后数据库中的状态应该是'running'",
            )

            # 调用get_status触发状态更新（只关心日志中显示的更新效果，不验证返回值）
            await CODESPACE.get_status(self.test_id)
            LOGGER.info("👁️ 已调用get_status触发状态更新")

            # 再次检查数据库中的状态
            student_db = await TABLE.read(self.test_id)
            LOGGER.info(f"👁️ 更新后数据库状态: {student_db.codespace.status}")

            # 验证URL返回有效字符串
            url = await CODESPACE.get_url(self.test_id)
            LOGGER.info(f"🔗 获取URL: {url}")

            # 检查数据库中的URL
            student_db = await TABLE.read(self.test_id)
            LOGGER.info(f"👁️ 数据库中的URL: {student_db.codespace.url}")

            # 根据文档，get_url可能返回str、True或False
            # 当状态为starting时应返回True
            status = student_db.codespace.status
            LOGGER.info(f"👁️ 验证URL返回值: 当前状态={status}, URL返回值={url}")

            # 不再验证get_url的返回值，而是验证数据库中的状态是否正确
            self.assertEqual("starting", status, "数据库中的状态应该是'starting'")

            LOGGER.info("✅ 成功测试: 代码空间状态转换序列")

>>>>>>> b9eefbcc
        finally:
            # 使用增强的清理方法
            await self._ensure_cleanup()


class K8sClusterOperationalTest(StubClusterTestCase):
    """使用真实K8s集群的测试"""

    def setUp(self):
        """设置真实 k8s 测试环境"""
        self.test_id = f"real-{uuid.uuid4().hex[:8]}"
        self.cluster_stub = None  # 确保cluster_stub为None，避免cleanup时的错误
        LOGGER.info(f"设置真实k8s测试 {self.test_id}")
        self.use_real_k8s = True

    def tearDown(self):
        """清理真实k8s测试环境"""
        LOGGER.info(f"清理真实 k8s 测试 {self.test_id}")
        # 无需调用cluster_stub的teardown

    async def test_status_transition_sequence(self):
        """测试代码空间状态转换序列：从无到运行中"""
        from core.student import CODESPACE, CodespaceStatus, TABLE
        import asyncio

        student = await self._setup_test_student()
        LOGGER.info(f"======= 测试开始 =======")
        LOGGER.info(f"测试ID: {self.test_id}")
        LOGGER.info(f"学生ID: {student.sid}")

        # 第一次检查：状态应该是停止的
        status = await CODESPACE.get_status(student.sid)
        LOGGER.info(f"👁️ 初始数据库状态: {status}")
        self.assertEqual(status, CodespaceStatus.STOPPED)

        # 启动代码空间
        try:
            LOGGER.info(f"🚀 开始启动代码空间...")
            await CODESPACE.start(student.sid)
            LOGGER.info(f"✅ 代码空间启动命令已执行")
        except Exception as e:
            LOGGER.error(f"❌ 代码空间启动失败: {e}")
            self.fail(f"启动代码空间失败: {e}")

        # 读取数据库，查看状态变化
        student_db = await TABLE.read(student.sid)
        LOGGER.info(f"📊 启动后数据库状态: {student_db.codespace.status}")

        # 等待并检查状态
        max_retries = 10
        retry_delay = 1  # 1秒
        success = False

        for i in range(max_retries):
            status = await CODESPACE.get_status(student.sid)
            LOGGER.info(f"👁️ 第 {i+1} 次检查状态: {status}")
<<<<<<< HEAD
            
=======
            LOGGER.info(f"📊 数据库中状态: {student_db.codespace.status}")

>>>>>>> b9eefbcc
            # 允许的状态: running, starting, failed (因为可能失败但需要继续测试)
            if status in [CodespaceStatus.RUNNING, CodespaceStatus.STARTING]:
                success = True
                LOGGER.info(f"✅ 找到有效状态: {status}")
                break
            elif status == CodespaceStatus.FAILED:
                LOGGER.warning(f"⚠️ 代码空间状态为FAILED，但继续测试流程")
                # 不标记为成功，但继续测试
                break
            elif i < max_retries - 1:  # 如果不是最后一次尝试
                LOGGER.info(f"⏳ 等待 {retry_delay} 秒后重试...")
                await asyncio.sleep(retry_delay)
<<<<<<< HEAD
                
        LOGGER.info(f"👁️ 循环结束最终状态: {status}")
        self.assertEqual(success, True)
=======

>>>>>>> b9eefbcc
        # 检查URL可用性
        url_result = await CODESPACE.get_url(student.sid)
        student_db = await TABLE.read(student.sid)
        LOGGER.info(f"🔗 代码空间 URL 结果: {url_result}")
        LOGGER.info(f"📊 数据库中的URL: {student_db.codespace.url}")

        # 检查状态对应的URL结果
        if status == CodespaceStatus.RUNNING:
            LOGGER.info(f"✅ 状态为running，检查URL")
            # URL可以是字符串、True或False（如果服务还没准备好）
            LOGGER.info(f"当前URL值: {url_result}")
        elif status == CodespaceStatus.STARTING:
            LOGGER.info(f"✅ 状态为starting，检查URL是否为True")
            self.assertTrue(
                url_result == True,
                f"代码空间状态为starting时，URL应为True，但得到 {url_result}",
            )
        elif status == CodespaceStatus.FAILED:
            # 失败状态下，URL可能是False
            LOGGER.info(f"⚠️ 代码空间状态为FAILED，URL检查已跳过")

        # 停止代码空间
        LOGGER.info(f"🛑 停止代码空间...")
        await CODESPACE.stop(student.sid)

        # 检查停止后状态
        status_after_stop = await CODESPACE.get_status(student.sid)
        LOGGER.info(f"👁️ 停止后状态: {status_after_stop}")
        self.assertEqual(status_after_stop, CodespaceStatus.STOPPED)

        # 清理
        LOGGER.info(f"🧹 开始清理测试资源...")
        await self._ensure_cleanup()
        LOGGER.info(f"✅ 测试清理完成")
        LOGGER.info(f"======= 测试结束 =======")
<<<<<<< HEAD
        
=======

    async def test_restart_running_codespace(self):
        """测试重启已经在运行中的代码空间"""
        from core.student import CODESPACE, CodespaceStatus, TABLE
        import asyncio

        student = await self._setup_test_student()
        LOGGER.info(f"======= 重启测试开始 =======")

        # 首先启动代码空间
        await CODESPACE.start(student.sid)
        LOGGER.info("✅ 首次启动代码空间")

        # 等待代码空间启动
        max_retries = 10
        retry_delay = 6  # 6秒

        for i in range(max_retries):
            status = await CODESPACE.get_status(student.sid)
            if status == CodespaceStatus.RUNNING:
                LOGGER.info(f"✅ 代码空间已进入运行状态")
                break
            elif status == CodespaceStatus.FAILED:
                LOGGER.warning(f"⚠️ 代码空间启动失败，但继续测试")
                break
            elif i < max_retries - 1:
                LOGGER.info(f"⏳ 等待代码空间启动... ({i+1}/{max_retries})")
                await asyncio.sleep(retry_delay)

        # 检查状态
        status1 = await CODESPACE.get_status(student.sid)
        LOGGER.info(f"👁️ 首次启动后状态: {status1}")

        # 获取首次URL
        url1 = await CODESPACE.get_url(student.sid)
        LOGGER.info(f"🔗 首次URL: {url1}")

        # 再次启动同一个代码空间
        try:
            await CODESPACE.start(student.sid)
            LOGGER.info("✅ 尝试再次启动代码空间成功")
        except Exception as e:
            LOGGER.error(f"❌ 再次启动失败: {e}")
            self.fail(f"重启运行中的代码空间应该不抛出异常，但得到: {e}")

        # 给系统一些时间响应
        await asyncio.sleep(5)

        # 检查状态是否保持一致
        status2 = await CODESPACE.get_status(student.sid)
        LOGGER.info(f"👁️ 再次启动后状态: {status2}")

        # 验证两次状态应该一致
        self.assertEqual(status1, status2, "重启运行中的代码空间后状态应保持不变")

        # 验证URL一致性
        url2 = await CODESPACE.get_url(student.sid)
        LOGGER.info(f"🔗 再次URL: {url2}")

        if isinstance(url1, str) and isinstance(url2, str):
            self.assertEqual(url1, url2, "URL应该保持一致")

        # 清理
        await CODESPACE.stop(student.sid)
        await self._ensure_cleanup()
        LOGGER.info(f"======= 重启测试结束 =======")

>>>>>>> b9eefbcc
    async def test_stop_already_stopped(self):
        """测试停止已经停止的代码空间"""
        from core.student import CODESPACE, CodespaceStatus

        student = await self._setup_test_student()
        LOGGER.info(f"======= 停止测试开始 =======")

        # 确认初始状态为停止
        status = await CODESPACE.get_status(student.sid)
        self.assertEqual(status, CodespaceStatus.STOPPED, "初始状态应为停止")

        # 尝试停止已经停止的代码空间
        try:
            await CODESPACE.stop(student.sid)
            LOGGER.info("✅ 成功调用stop方法停止已停止的代码空间")
        except Exception as e:
            self.fail(f"停止已停止的代码空间应该不抛出异常，但得到: {e}")

        # 确认状态仍为停止
        status = await CODESPACE.get_status(student.sid)
        self.assertEqual(status, CodespaceStatus.STOPPED, "操作后状态应为停止")

        await self._ensure_cleanup()
        LOGGER.info(f"======= 停止测试结束 =======")

    async def test_quota_enforcement(self):
        """测试代码空间配额执行"""
        from core.student import (
            CODESPACE,
            CodespaceStatus,
            TABLE,
            CodespaceQuotaExceededError,
        )

        student = await self._setup_test_student()
        LOGGER.info(f"======= 配额测试开始 =======")

        # 设置已使用时间超过配额
        student_db = await TABLE.read(student.sid)
        student_db.codespace.time_quota = 100  # 100秒配额
        student_db.codespace.time_used = 150  # 已使用150秒
        await TABLE.write(student_db)

        # 尝试启动代码空间，应该被拒绝
        with self.assertRaises(CodespaceQuotaExceededError):
            await CODESPACE.start(student.sid)
            LOGGER.info("❌ 启动应该失败但没有")

        LOGGER.info("✅ 配额限制成功阻止启动")

        # 检查状态是否仍为停止
        status = await CODESPACE.get_status(student.sid)
        self.assertEqual(status, CodespaceStatus.STOPPED, "配额超限后状态应为停止")

        await self._ensure_cleanup()
        LOGGER.info(f"======= 配额测试结束 =======")

    async def test_status_consistency(self):
        """测试数据库状态与集群状态一致性"""
        from core.student import CODESPACE, CodespaceStatus, TABLE
        from core import CLUSTER
        import asyncio

        student = await self._setup_test_student()
        LOGGER.info(f"======= 状态一致性测试开始 =======")

        # 启动代码空间
        await CODESPACE.start(student.sid)

        # 等待代码空间启动
        max_retries = 5
        for i in range(max_retries):
            status = await CODESPACE.get_status(student.sid)
            if status in [CodespaceStatus.RUNNING, CodespaceStatus.FAILED]:
                break
            LOGGER.info(f"⏳ 等待代码空间启动... ({i+1}/{max_retries})")
<<<<<<< HEAD
            await asyncio.sleep(3)
        
=======
            await asyncio.sleep(6)

>>>>>>> b9eefbcc
        # 直接从集群获取状态
        job_param = CODESPACE.build_job_params(student.sid)
        cluster_status = None
        try:
            cluster_status = await CLUSTER.get_job_status(job_param.name)
            LOGGER.info(f"👁️ 集群状态: {cluster_status}")
        except Exception as e:
            LOGGER.warning(f"获取集群状态失败: {e}")

        # 从数据库获取状态
        student_db = await TABLE.read(student.sid)
        db_status = student_db.codespace.status
        LOGGER.info(f"👁️ 数据库状态: {db_status}")

        # 调用get_status后再次检查数据库状态
        await CODESPACE.get_status(student.sid)
        student_db = await TABLE.read(student.sid)
        updated_db_status = student_db.codespace.status
        LOGGER.info(f"👁️ 更新后数据库状态: {updated_db_status}")

        # 验证状态转换正确
        if cluster_status == cluster.JobInfo.Status.RUNNING:
            self.assertEqual(
                updated_db_status, CodespaceStatus.RUNNING, "数据库状态应反映集群状态"
            )

        # 停止并清理
        await CODESPACE.stop(student.sid)
        await self._ensure_cleanup()
        LOGGER.info(f"======= 状态一致性测试结束 =======")<|MERGE_RESOLUTION|>--- conflicted
+++ resolved
@@ -482,7 +482,6 @@
             LOGGER.info(f"🧪 测试代码空间状态转换序列: {self.test_id}...")
 
             # 启动代码空间
-<<<<<<< HEAD
             try:
                 LOGGER.info(f"🚀 开始启动代码空间...")
                 await CODESPACE.start(student.sid)
@@ -553,46 +552,6 @@
             LOGGER.info(f"✅ 测试清理完成")
             LOGGER.info(f"======= 测试结束 =======")
             
-=======
-            await CODESPACE.start(self.test_id)
-            LOGGER.info("✅ 代码空间启动命令已执行")
-
-            # 检查数据库中的初始状态
-            student_db = await TABLE.read(self.test_id)
-            LOGGER.info(f"👁️ 启动后数据库状态: {student_db.codespace.status}")
-            self.assertEqual(
-                "running",
-                student_db.codespace.status,
-                "启动后数据库中的状态应该是'running'",
-            )
-
-            # 调用get_status触发状态更新（只关心日志中显示的更新效果，不验证返回值）
-            await CODESPACE.get_status(self.test_id)
-            LOGGER.info("👁️ 已调用get_status触发状态更新")
-
-            # 再次检查数据库中的状态
-            student_db = await TABLE.read(self.test_id)
-            LOGGER.info(f"👁️ 更新后数据库状态: {student_db.codespace.status}")
-
-            # 验证URL返回有效字符串
-            url = await CODESPACE.get_url(self.test_id)
-            LOGGER.info(f"🔗 获取URL: {url}")
-
-            # 检查数据库中的URL
-            student_db = await TABLE.read(self.test_id)
-            LOGGER.info(f"👁️ 数据库中的URL: {student_db.codespace.url}")
-
-            # 根据文档，get_url可能返回str、True或False
-            # 当状态为starting时应返回True
-            status = student_db.codespace.status
-            LOGGER.info(f"👁️ 验证URL返回值: 当前状态={status}, URL返回值={url}")
-
-            # 不再验证get_url的返回值，而是验证数据库中的状态是否正确
-            self.assertEqual("starting", status, "数据库中的状态应该是'starting'")
-
-            LOGGER.info("✅ 成功测试: 代码空间状态转换序列")
-
->>>>>>> b9eefbcc
         finally:
             # 使用增强的清理方法
             await self._ensure_cleanup()
@@ -637,6 +596,7 @@
             LOGGER.error(f"❌ 代码空间启动失败: {e}")
             self.fail(f"启动代码空间失败: {e}")
 
+
         # 读取数据库，查看状态变化
         student_db = await TABLE.read(student.sid)
         LOGGER.info(f"📊 启动后数据库状态: {student_db.codespace.status}")
@@ -649,12 +609,7 @@
         for i in range(max_retries):
             status = await CODESPACE.get_status(student.sid)
             LOGGER.info(f"👁️ 第 {i+1} 次检查状态: {status}")
-<<<<<<< HEAD
-            
-=======
-            LOGGER.info(f"📊 数据库中状态: {student_db.codespace.status}")
-
->>>>>>> b9eefbcc
+            
             # 允许的状态: running, starting, failed (因为可能失败但需要继续测试)
             if status in [CodespaceStatus.RUNNING, CodespaceStatus.STARTING]:
                 success = True
@@ -667,13 +622,9 @@
             elif i < max_retries - 1:  # 如果不是最后一次尝试
                 LOGGER.info(f"⏳ 等待 {retry_delay} 秒后重试...")
                 await asyncio.sleep(retry_delay)
-<<<<<<< HEAD
                 
         LOGGER.info(f"👁️ 循环结束最终状态: {status}")
         self.assertEqual(success, True)
-=======
-
->>>>>>> b9eefbcc
         # 检查URL可用性
         url_result = await CODESPACE.get_url(student.sid)
         student_db = await TABLE.read(student.sid)
@@ -709,77 +660,7 @@
         await self._ensure_cleanup()
         LOGGER.info(f"✅ 测试清理完成")
         LOGGER.info(f"======= 测试结束 =======")
-<<<<<<< HEAD
         
-=======
-
-    async def test_restart_running_codespace(self):
-        """测试重启已经在运行中的代码空间"""
-        from core.student import CODESPACE, CodespaceStatus, TABLE
-        import asyncio
-
-        student = await self._setup_test_student()
-        LOGGER.info(f"======= 重启测试开始 =======")
-
-        # 首先启动代码空间
-        await CODESPACE.start(student.sid)
-        LOGGER.info("✅ 首次启动代码空间")
-
-        # 等待代码空间启动
-        max_retries = 10
-        retry_delay = 6  # 6秒
-
-        for i in range(max_retries):
-            status = await CODESPACE.get_status(student.sid)
-            if status == CodespaceStatus.RUNNING:
-                LOGGER.info(f"✅ 代码空间已进入运行状态")
-                break
-            elif status == CodespaceStatus.FAILED:
-                LOGGER.warning(f"⚠️ 代码空间启动失败，但继续测试")
-                break
-            elif i < max_retries - 1:
-                LOGGER.info(f"⏳ 等待代码空间启动... ({i+1}/{max_retries})")
-                await asyncio.sleep(retry_delay)
-
-        # 检查状态
-        status1 = await CODESPACE.get_status(student.sid)
-        LOGGER.info(f"👁️ 首次启动后状态: {status1}")
-
-        # 获取首次URL
-        url1 = await CODESPACE.get_url(student.sid)
-        LOGGER.info(f"🔗 首次URL: {url1}")
-
-        # 再次启动同一个代码空间
-        try:
-            await CODESPACE.start(student.sid)
-            LOGGER.info("✅ 尝试再次启动代码空间成功")
-        except Exception as e:
-            LOGGER.error(f"❌ 再次启动失败: {e}")
-            self.fail(f"重启运行中的代码空间应该不抛出异常，但得到: {e}")
-
-        # 给系统一些时间响应
-        await asyncio.sleep(5)
-
-        # 检查状态是否保持一致
-        status2 = await CODESPACE.get_status(student.sid)
-        LOGGER.info(f"👁️ 再次启动后状态: {status2}")
-
-        # 验证两次状态应该一致
-        self.assertEqual(status1, status2, "重启运行中的代码空间后状态应保持不变")
-
-        # 验证URL一致性
-        url2 = await CODESPACE.get_url(student.sid)
-        LOGGER.info(f"🔗 再次URL: {url2}")
-
-        if isinstance(url1, str) and isinstance(url2, str):
-            self.assertEqual(url1, url2, "URL应该保持一致")
-
-        # 清理
-        await CODESPACE.stop(student.sid)
-        await self._ensure_cleanup()
-        LOGGER.info(f"======= 重启测试结束 =======")
-
->>>>>>> b9eefbcc
     async def test_stop_already_stopped(self):
         """测试停止已经停止的代码空间"""
         from core.student import CODESPACE, CodespaceStatus
@@ -856,13 +737,8 @@
             if status in [CodespaceStatus.RUNNING, CodespaceStatus.FAILED]:
                 break
             LOGGER.info(f"⏳ 等待代码空间启动... ({i+1}/{max_retries})")
-<<<<<<< HEAD
             await asyncio.sleep(3)
         
-=======
-            await asyncio.sleep(6)
-
->>>>>>> b9eefbcc
         # 直接从集群获取状态
         job_param = CODESPACE.build_job_params(student.sid)
         cluster_status = None
