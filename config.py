import os
from pathlib import Path
from types import ModuleType

from base import PROJECT_DIR, Configuration, timetag

# ==================================================================================== #


class Environ(Configuration):
    mock_cluster = False

    EXECUTABLE: type["Executable"]
    """外部可执行程序"""


ENVIRON = Environ


class Executable(Configuration):
<<<<<<< HEAD
    redis_server = "/usr/bin/redis-server"
=======
    rm = "/bin/rm"
    cp = "/bin/cp"
    wget = "/opt/homebrew/bin/wget"
    docker = "/usr/local/bin/docker"
    redis_server = "/opt/homebrew/bin/redis-server"
>>>>>>> b9ee6578


ENVIRON.EXECUTABLE = Executable

# ==================================================================================== #


class Config(Configuration):
    app_dir = str(PROJECT_DIR) + "/"
    """应用程序目录，必须以 / 结尾"""
    io_dir = str((PROJECT_DIR / "running") / "io") + "/"
    """输入输出目录，必须以 / 结尾"""
    log_dir = io_dir + "log/"
    """日志目录，必须以 / 结尾"""
    log_level = 1
    """日志级别"""
    api_key_secret = b"\x00" * 32
    """用于加密 API-KEY 的密钥，必须是 32 字节"""

    CORE: type["Core"]
    """核心模块配置"""

    CLUSTER: type["ClusterConfig"]
    """集群配置"""


CONFIG = Config


class Core(Configuration):
    redis_init: dict = {
        "host": "localhost",
        "port": 6379,
        "decode_responses": False,
    }
    """Redis 初始化参数"""

    students_dir = Config.io_dir + "students/"
    """学生数据的存储目录，必须以 / 结尾"""
    archive_students_dir = Config.io_dir + "archive-students/"
    """学生数据的归档目录，必须以 / 结尾"""


CONFIG.CORE = Core

# ==================================================================================== #


class ClusterConfig(Configuration):
    """集群配置"""

    DEFAULT_TYPE = "mock"

    class Kubernetes(Configuration):
        NAMESPACE = "yatcc-test"
        KUBECONFIG_PATH = None
        TIMEOUT = 30

    class Codespace(Configuration):
        """codespace 配置"""

        IMAGE = "docker.io/codercom/code-server:latest"
        DEFAULT_PASSWORD = "student123"
        DEFAULT_CPU_LIMIT = "1000m"
        DEFAULT_MEMORY_LIMIT = "2Gi"
        DEFAULT_STORAGE_SIZE = "5Gi"
        PORT = [
            {
                "port": 8080,
                "targetPort": 8080,
                "name": "http",
            },
            {
                "port": 5900,
                "targetPort": 5900,
                "name": "vnc",
            },
            {
                "port": 22,
                "targetPort": 22,
                "name": "ssh",
            },
        ]


CONFIG.CLUSTER = ClusterConfig<|MERGE_RESOLUTION|>--- conflicted
+++ resolved
@@ -18,15 +18,11 @@
 
 
 class Executable(Configuration):
-<<<<<<< HEAD
-    redis_server = "/usr/bin/redis-server"
-=======
     rm = "/bin/rm"
     cp = "/bin/cp"
     wget = "/opt/homebrew/bin/wget"
     docker = "/usr/local/bin/docker"
     redis_server = "/opt/homebrew/bin/redis-server"
->>>>>>> b9ee6578
 
 
 ENVIRON.EXECUTABLE = Executable
